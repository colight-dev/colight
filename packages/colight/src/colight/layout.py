--- conflicted
+++ resolved
@@ -107,12 +107,7 @@
     def save_html(self, path: str, dist_url=None, local=False) -> str:
         create_parent_dir(path)
         with open(path, "w") as f:
-<<<<<<< HEAD
             f.write(html_page(self.for_json(), dist_url=dist_url, local=local))
-        print(f"HTML saved to {path}")
-=======
-            f.write(html_page(self.for_json(), dist_url=dist_url))
->>>>>>> 0861f2d5
         return str(path)
 
     def save_file(self, path: str) -> str:
