--- conflicted
+++ resolved
@@ -35,14 +35,8 @@
         colight_files: List[Optional[pathlib.Path]],
         title: Optional[str] = None,
         output_path: Optional[pathlib.Path] = None,
-<<<<<<< HEAD
         path_context: Optional[Dict[str, str]] = None,
-        hide_statements: bool = False,
-        hide_visuals: bool = False,
-        hide_code: bool = False,
-=======
         pragma_tags: Optional[set[str]] = None,
->>>>>>> ab6fe937
     ) -> str:
         """Generate complete Markdown document."""
         if pragma_tags is None:
@@ -201,14 +195,8 @@
         colight_files: List[Optional[pathlib.Path]],
         title: Optional[str] = None,
         output_path: Optional[pathlib.Path] = None,
-<<<<<<< HEAD
         path_context: Optional[Dict[str, str]] = None,
-        hide_statements: bool = False,
-        hide_visuals: bool = False,
-        hide_code: bool = False,
-=======
         pragma_tags: Optional[set[str]] = None,
->>>>>>> ab6fe937
     ) -> str:
         """Generate complete HTML document with embedded visualizations."""
         # First generate markdown content
@@ -217,14 +205,8 @@
             colight_files,
             title,
             output_path,
-<<<<<<< HEAD
             path_context,
-            hide_statements=hide_statements,
-            hide_visuals=hide_visuals,
-            hide_code=hide_code,
-=======
             pragma_tags=pragma_tags,
->>>>>>> ab6fe937
         )
 
         # Convert markdown to HTML
