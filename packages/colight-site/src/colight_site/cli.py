"""CLI interface for colight-site."""

import click
import pathlib
from typing import Optional

from . import builder
from . import watcher


@click.group()
@click.version_option()
def main():
    """Static site generator for Colight visualizations."""
    pass


@main.command()
@click.argument("input_path", type=click.Path(exists=True, path_type=pathlib.Path))
@click.option(
    "--output",
    "-o",
    type=click.Path(path_type=pathlib.Path),
    help="Output file or directory",
)
@click.option("--verbose", "-v", is_flag=True, help="Verbose output")
@click.option(
    "--format",
    "-f",
    type=click.Choice(["markdown", "html"]),
    default="markdown",
    help="Output format",
)
@click.option(
    "--hide-statements",
    is_flag=True,
    help="Hide statements, only show expressions",
)
@click.option(
    "--hide-visuals",
    is_flag=True,
    help="Hide visuals, only show code",
)
@click.option(
    "--hide-code",
    is_flag=True,
    help="Hide code blocks",
)
<<<<<<< HEAD
@click.option(
    "--mostly-prose",
    is_flag=True,
    help="Show only markdown blocks and visuals from expressions (implies --hide-statements --hide-code)",
)
@click.option(
    "--colight-output-path",
    type=str,
    help="Template for colight file output paths (e.g., './{basename}/form-{form:03d}.colight')",
)
@click.option(
    "--colight-embed-path",
    type=str,
    help="Template for embed src paths in HTML (e.g., 'form-{form:03d}.colight')",
)
=======
>>>>>>> ab6fe937
def build(
    input_path: pathlib.Path,
    output: Optional[pathlib.Path],
    verbose: bool,
    format: str,
    hide_statements: bool,
    hide_visuals: bool,
    hide_code: bool,
<<<<<<< HEAD
    mostly_prose: bool,
    colight_output_path: Optional[str],
    colight_embed_path: Optional[str],
=======
>>>>>>> ab6fe937
):
    """Build a .colight.py file into markdown/HTML."""
    # Create options dict
    options = {
        "hide_statements": hide_statements,
        "hide_visuals": hide_visuals,
        "hide_code": hide_code,
    }

    if input_path.is_file():
        # Single file
        if not output:
            output = builder._get_output_path(input_path, format)
        builder.build_file(
            input_path,
            output,
            verbose=verbose,
            format=format,
            colight_output_path=colight_output_path,
            colight_embed_path=colight_embed_path,
            **options,
        )
        click.echo(f"Built {input_path} -> {output}")
    else:
        # Directory
        if not output:
            output = pathlib.Path("build")
        builder.build_directory(
            input_path,
            output,
            verbose=verbose,
            format=format,
            colight_output_path=colight_output_path,
            colight_embed_path=colight_embed_path,
            **options,
        )
        click.echo(f"Built {input_path}/ -> {output}/")


@main.command()
@click.argument("input_path", type=click.Path(exists=True, path_type=pathlib.Path))
@click.option(
    "--output",
    "-o",
    type=click.Path(path_type=pathlib.Path),
    help="Output directory",
    default="build",
)
@click.option("--verbose", "-v", is_flag=True, help="Verbose output")
@click.option(
    "--format",
    "-f",
    type=click.Choice(["markdown", "html"]),
    default="markdown",
    help="Output format",
)
@click.option(
    "--hide-statements",
    is_flag=True,
    help="Hide statements, only show expressions",
)
@click.option(
    "--hide-visuals",
    is_flag=True,
    help="Hide visuals, only show code",
)
@click.option(
    "--hide-code",
    is_flag=True,
    help="Hide code blocks",
)
<<<<<<< HEAD
@click.option(
    "--mostly-prose",
    is_flag=True,
    help="Show only markdown blocks and visuals from expressions (implies --hide-statements --hide-code)",
)
@click.option(
    "--colight-output-path",
    type=str,
    help="Template for colight file output paths (e.g., './{basename}/form-{form:03d}.colight')",
)
@click.option(
    "--colight-embed-path",
    type=str,
    help="Template for embed src paths in HTML (e.g., 'form-{form:03d}.colight')",
)
=======
>>>>>>> ab6fe937
def watch(
    input_path: pathlib.Path,
    output: pathlib.Path,
    verbose: bool,
    format: str,
    hide_statements: bool,
    hide_visuals: bool,
    hide_code: bool,
<<<<<<< HEAD
    mostly_prose: bool,
    colight_output_path: Optional[str],
    colight_embed_path: Optional[str],
=======
>>>>>>> ab6fe937
):
    """Watch for changes and rebuild automatically."""
    # Create options dict
    options = {
        "hide_statements": hide_statements,
        "hide_visuals": hide_visuals,
        "hide_code": hide_code,
    }

    click.echo(f"Watching {input_path} for changes...")
    click.echo(f"Output: {output}")
    watcher.watch_and_build(
        input_path,
        output,
        verbose=verbose,
        format=format,
        colight_output_path=colight_output_path,
        colight_embed_path=colight_embed_path,
        **options,
    )


@main.command()
@click.argument("project_dir", type=click.Path(path_type=pathlib.Path))
def init(project_dir: pathlib.Path):
    """Initialize a new colight-site project."""
    builder.init_project(project_dir)
    click.echo(f"Initialized project in {project_dir}")


if __name__ == "__main__":
    main()<|MERGE_RESOLUTION|>--- conflicted
+++ resolved
@@ -46,12 +46,6 @@
     is_flag=True,
     help="Hide code blocks",
 )
-<<<<<<< HEAD
-@click.option(
-    "--mostly-prose",
-    is_flag=True,
-    help="Show only markdown blocks and visuals from expressions (implies --hide-statements --hide-code)",
-)
 @click.option(
     "--colight-output-path",
     type=str,
@@ -62,8 +56,6 @@
     type=str,
     help="Template for embed src paths in HTML (e.g., 'form-{form:03d}.colight')",
 )
-=======
->>>>>>> ab6fe937
 def build(
     input_path: pathlib.Path,
     output: Optional[pathlib.Path],
@@ -72,12 +64,8 @@
     hide_statements: bool,
     hide_visuals: bool,
     hide_code: bool,
-<<<<<<< HEAD
-    mostly_prose: bool,
     colight_output_path: Optional[str],
     colight_embed_path: Optional[str],
-=======
->>>>>>> ab6fe937
 ):
     """Build a .colight.py file into markdown/HTML."""
     # Create options dict
@@ -110,9 +98,11 @@
             output,
             verbose=verbose,
             format=format,
+            hide_statements=hide_statements,
+            hide_visuals=hide_visuals,
+            hide_code=hide_code,
             colight_output_path=colight_output_path,
             colight_embed_path=colight_embed_path,
-            **options,
         )
         click.echo(f"Built {input_path}/ -> {output}/")
 
@@ -149,12 +139,6 @@
     is_flag=True,
     help="Hide code blocks",
 )
-<<<<<<< HEAD
-@click.option(
-    "--mostly-prose",
-    is_flag=True,
-    help="Show only markdown blocks and visuals from expressions (implies --hide-statements --hide-code)",
-)
 @click.option(
     "--colight-output-path",
     type=str,
@@ -165,8 +149,6 @@
     type=str,
     help="Template for embed src paths in HTML (e.g., 'form-{form:03d}.colight')",
 )
-=======
->>>>>>> ab6fe937
 def watch(
     input_path: pathlib.Path,
     output: pathlib.Path,
@@ -175,21 +157,10 @@
     hide_statements: bool,
     hide_visuals: bool,
     hide_code: bool,
-<<<<<<< HEAD
-    mostly_prose: bool,
     colight_output_path: Optional[str],
     colight_embed_path: Optional[str],
-=======
->>>>>>> ab6fe937
 ):
     """Watch for changes and rebuild automatically."""
-    # Create options dict
-    options = {
-        "hide_statements": hide_statements,
-        "hide_visuals": hide_visuals,
-        "hide_code": hide_code,
-    }
-
     click.echo(f"Watching {input_path} for changes...")
     click.echo(f"Output: {output}")
     watcher.watch_and_build(
@@ -197,9 +168,11 @@
         output,
         verbose=verbose,
         format=format,
+        hide_statements=hide_statements,
+        hide_visuals=hide_visuals,
+        hide_code=hide_code,
         colight_output_path=colight_output_path,
         colight_embed_path=colight_embed_path,
-        **options,
     )
 
 
