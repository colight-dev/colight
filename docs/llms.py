# %% [markdown]
# # GenStudio LLM Interaction Guide
#
# ## Library Context
# GenStudio is a visualization library built for interactive data visualization in python using a declarative API. It features a flexible layout system and transparently exposes Observable Plot. It offers state management between python and the javascript view environment.
#
# Layout components (Row, Column, Grid) allow flexible arrangement of elements and can be composed using & (Row) and | (Column) operators. HTML (via React) can be created using "hiccup in python", and tailwind css classes are supported.
#
# There is a "state" api across both Python and JavaScript. In Python one sets initial state by including `Plot.initialState({key: value})` as a layout item (can be anywhere), and `Plot.onChange({key: callback})` to invoke functions when state changes. These onChange Callbacks receive (widget, event) arguments where event contains `"value"`. In Python one reads state via `widget.key`, resets via `widget.key = foo`, set multiple values via `widget.update({key: value})` or pass `widget.update` any number of `[key, operation, payload]` lists where operation can be "append", "concat", "setAt", or "reset". In JavaScript one reads state via `$state.key`, write via `$state.key = foo`, and updates via `$state.update({key: value})` or pass $state.update any number of operations as in python, eg. `$state.update(["foo", "append", 1], ["bar", "concat", [1, 2]], ["baz", "setAt", [index, value]])`.
#
# The `Plot.Slider` component not only shows a slider but can also cycle a state variable through a range of values at a specified fps, eg. `Plot.Slider(key, init, [0, 10], fps=3)` will cycle `key` from 0-10 inclusive starting at `init`. `fps="ref"` is also valid and uses requestAnimationFrame instead of a numeric interval. Range can be list of two values, `[from, until]` (inclusive), to be traversed by `step`. Or a single value `n` which becomes `[from, n-1]`, aligned with python's range(n). Thus if one wants to show a series of 'frames' one can do `Plot.Slider("frame", range=len(frames))` to cycle through all the valid indexes of `frames`.
# <examples>
# %%
# <example>
# User: Make a clickable yellow box that shows how many times it has been clicked.
# Assistant:
import genstudio.plot as Plot
from genstudio.plot import js

(
    Plot.initialState({"clicks": 0})
    | [
        "div",
        {
            "class": "bg-yellow-200 p-4",
            "onClick": Plot.js("(e) => $state.clicks = ($state.clicks || 0) + 1"),
        },
        Plot.js("`Clicked ${$state.clicks} times`"),
    ]
)
# </example>
# %%
# <example>
# User: Show an empty scatter plot. Let the user add points by clicking.
# Assistant:
import genstudio.plot as Plot

(
    Plot.initialState({"points": []})
    | Plot.dot((js("$state.points")))
    + Plot.events(
        {"onClick": js("(e) => $state.update(['points', 'append', [e.x, e.y]])")}
    )
    # explicitly set a domain to make 'space' for clicking
    + Plot.domain([0, 1])
)
# User: Great. Can you let me drag them around?
# Assistant:
import genstudio.plot as Plot
from genstudio.plot import js

(
    Plot.initialState({"points": []})
    | Plot.dot(
        (Plot.js("$state.points")),
        r=10,  # larger, easier to drag
        render=Plot.renderChildEvents(
            {
<<<<<<< HEAD
                "onDrag": js(
                    """ (e) => {
=======
                "onDrag": js(""" (e) => {
>>>>>>> 1343283d
                $state.update(["points", "setAt", [e.index, [e.x, e.y]]])
               }"""
                )
            }
        ),
    )
    + Plot.events(
        {"onClick": js("(e) => $state.update(['points', 'append', [e.x, e.y]])")}
    )
    + Plot.domain([0, 1])
)
# User: Nice work. Can we add a direction line to each point, and shift-drag to rotate each point?
(
    Plot.initialState({"points": []})
    | Plot.events(
        # one {x, y, angle} object per point
        {
            "onClick": js(
                "(e) => $state.update(['points', 'append', {x: e.x, y: e.y, angle: 0}])"
            )
        }
    )
    + (
        Plot.dot(
            (js("$state.points")),
            r=10,
            x="x",
            y="y",
            render=Plot.renderChildEvents(
                {
                    "onDrag": js(
                        """ (e) => {
                    const point = $state.points[e.index];
                    if (e.shiftKey) {
                        // Calculate angle between point and drag position
                        const dx = e.x - point.x;
                        const dy = e.y - point.y;
                        const angle = Math.atan2(dy, dx);
                        $state.update(["points", "setAt", [e.index, {x: point.x, y: point.y, angle}]]);
                    } else {
                        // Normal drag - update position
                        $state.update(["points", "setAt", [e.index, {x: e.x, y: e.y, angle: point.angle}]]);
                    }
                   }"""
                    )
                }
            ),
        )
        + Plot.line(
            js("""
            $state.points.map((p, i) => {
                const length = 0.1; // Length of direction line
                return [{...p, z: i},
                        {x: p.x + length * Math.cos(p.angle || 0),
                         y: p.y + length * Math.sin(p.angle || 0),
                         z: i}]
            }).flat()
            """),
            stroke="red",
            x="x",
            y="y",
            z="z",
        )
        + Plot.domain([0, 1])
    )
    | Plot.md("**instructions**: drag to move, shift-drag to rotate")
)
# </example>
# %%
# <example>
# User: Show a scatter plot of points in a stair-like pattern next to Gauss's law in LaTeX. Add pastel background colors.
# Assistant:
import genstudio.plot as Plot
import numpy as np

x = np.arange(10) / 10
points = np.c_[
    x, x + (np.arange(10) % 3) / 10
]  # Creates stair-like pattern by adding 0, 0.1, 0.2 cyclically

plot1 = Plot.dot(points) + {"className": "bg-green-100"}
plot2 = Plot.md(
    r"""
$$\oint_{\partial \Omega} \mathbf{E} \cdot d\mathbf{S} = \frac{1}{\epsilon_0} \int_\Omega \rho \, dV$$
""",
    className="bg-yellow-100 p-3 flex items-center",
)

plot1 & plot2
# </example>
# %%
# <example>
# User: Show a green square connected to a blue circle using a thick red line. Show a legend. Build up the plot from small/composable parts.
# Assistant:
import genstudio.plot as Plot

# we'll specify colors using Plot.constantly and Plot.colorMap
# (if we use literal color values they won't show up in the legend)
square_plot = Plot.rect(
    [[0, 0.5, 0.5, 1]],
    x1="0",
    y1="1",
    x2="2",
    y2="3",
    # "Square" is the name of the color that will show up in the legend,
    # and is what we must specify in Plot.colorMap
    fill=Plot.constantly("Square"),
)

ellipse_plot = Plot.ellipse([[1, 0.5, 0.25]], fill=Plot.constantly("Circle"))

line_plot = Plot.line(
    [[0.25, 0.75], [1, 0.5]], strokeWidth=10, stroke=Plot.constantly("Line")
)

(
    square_plot
    + ellipse_plot
    + line_plot
    + Plot.colorMap({"Square": "green", "Circle": "blue", "Line": "red"})
    + Plot.colorLegend()
    + Plot.domain(x=[0, 1.5], y=[0, 1])
    + Plot.aspectRatio(1)  # necessary for square + circle to render proportionally
)
# </example>
# %%
# <example>
# User: Create an animated pixel display showing circular waves
# Assistant:
import genstudio.plot as Plot
import numpy as np
from genstudio.plot import js


def generate_pixels(width=100, height=100, num_frames=60):
    x, y = np.meshgrid(np.linspace(-4, 4, width), np.linspace(-4, 4, height))
    t = np.linspace(0, 2 * np.pi, num_frames)[:, None, None]
    r = np.sqrt(x**2 + y**2)

    intensity = np.sin(r - t) * 255  # Radial wave pattern

    # Stack 3 color channels (R,G,B) with phase shifts of 0, 2π/3, and 4π/3
    # Shape: [num_frames, height, width, 3]
    rgb = np.stack(
        [
            np.clip(intensity * np.sin(t + phase), 0, 255)
            for phase in [0, 2 * np.pi / 3, 4 * np.pi / 3]
        ],
        axis=-1,
    )

    # Reshape to [num_frames, width*height*3] for Plot.pixels
    # Each frame becomes a flat array of [R,G,B, R,G,B, ...] values
    return rgb.reshape(num_frames, -1).astype(np.uint8)


width = 50
height = 50
data = generate_pixels(width=width, height=height, num_frames=60)

(
    Plot.initialState(
        {"pixels": data, "width": width, "height": height, "frame": 0, "fps": 30}
    )
    | Plot.pixels(
        # reads the current frame from our generated pixels
        js("$state.pixels[$state.frame]"),
        imageWidth=js("$state.width"),
        imageHeight=js("$state.height"),
    )
    | Plot.Slider(
        "frame",
        rangeFrom=js("$state.pixels"),
        # could also show "slider" if desired
        controls=["play", "fps"],
        fps="raf",  # can also use a numeric value
    )
)

# </example>
# %%
# <example>
# User: Create an alphabet slideshow (controlled by click)
# Assistant:
import genstudio.plot as Plot
from genstudio.plot import js

(
    Plot.initialState({"frame": 0, "letters": "ABCDEFGHIJKLMNOPQRSTUVWXYZ"})
    | [
        "div.flex.items-center.justify-center.font-bold.select-none",
        {
            "onClick": js(
                """(e) => {
          e.preventDefault();
          const midPoint = e.currentTarget.offsetWidth / 2;
          if (e.clientX < midPoint) {
            // Click on left side - go back
            $state.frame = (prevValue) => prevValue === 0 ? $state.letters.length - 1 : prevValue - 1;
          } else {
            // Click on right side - go forward
            $state.frame = (prevValue) => prevValue === $state.letters.length - 1 ? 0 : prevValue + 1;
          }
          }"""
            )
        },
        ["div.text-[120px]", js("$state.letters[$state.frame]")],
        [
            "div.text-xl.absolute.left-0.top-0.bottom-0.right-[50%].flex.justify-start.items-center.p-2.opacity-0.hover:opacity-50",
            "←",
        ],
        [
            "div.text-xl.absolute.left-[50%].top-0.bottom-0.right-0.flex.justify-end.items-center.p-2.opacity-0.hover:opacity-50",
            "→",
        ],
    ]
)
# </example>
# %%
# <example>
# User: Create a simple live code editor that evaluates Python expressions
# Assistant:
import genstudio.plot as Plot
from genstudio.plot import js
import io
import sys

initial_source = """x = 42
y = [1, 2, 3]
print(f"x={x}, y={y}")"""


def with_out_str(fn):
    """evaluates fn and returns retval, stdout"""
    stdout = io.StringIO()
    sys.stdout = stdout
    try:
        value = fn()
    finally:
        out = stdout.getvalue()
        sys.stdout = sys.__stdout__
    return value, out


def evaluate(widget, _e):
    try:
        # Execute code and capture stdout
        _, out = with_out_str(lambda: exec(widget.state.toEval))

        # Update state with output if any, otherwise show "No output"
        widget.state.update({"result": out if out else "No output"})
    except Exception as e:
        widget.state.update({"result": f"Error: {str(e)}"})


(
    Plot.initialState({"result": "", "toEval": "", "source": initial_source})
    | Plot.onChange({"toEval": evaluate})
    | Plot.html(
        [
            "form.!flex.flex-col.gap-3",
            {
                "onSubmit": js(
                    "e => { e.preventDefault(); $state.toEval = $state.source}"
                )
            },
            [
                "div.bg-gray-100.p-4.rounded",
                js("$state.result || 'Result will appear here'"),
            ],
            [
                "textarea.whitespace-pre-wrap.text-[13px].p-3.rounded-md.bg-gray-100.h-[100px].font-mono",
                {
                    "onChange": js("(e) => $state.source = e.target.value"),
                    "value": js("$state.source"),
                    "onKeyDown": js(
                        "(e) => { if (e.ctrlKey && e.key === 'Enter') { e.stopPropagation(); $state.toEval = $state.source } }"
                    ),
                },
            ],
            [
                "div.flex.items-stretch.gap-2",
                [
                    "button.flex-auto.!bg-blue-500.!hover:bg-blue-600.text-white.text-center.px-4.py-2.rounded-md.cursor-pointer",
                    {"type": "submit"},
                    "Evaluate (Ctrl+Enter)",
                ],
                [
                    "button.px-4.py-2.border.rounded-md",
                    {
                        "onClick": js(
                            "() => $state.source = `"
                            + initial_source.replace("`", "\\`")
                            + "`"
                        )
                    },
                    "Reset",
                ],
            ],
        ]
    )
)
# </example>
# %%
# <example>
# <given-user-file-context>

# List of ancient civilizations with their temporal and geographic data
# Each dict has: name (str), start/end years (int), continent (str), peak_population (int)
from docs.examples.data import civilizations

# </given-user-file-context>
# User: Create a timeline visualization of the ancient civilizations I've defined above.
# Assistant:
import genstudio.plot as Plot

(
    Plot.barX(
        civilizations,
        {
            "x1": "start",
            "x2": "end",
            "y": "name",
            "fill": "continent",
            "sort": {"y": "x1"},
        },
    )
    + Plot.text(
        civilizations,
        {"text": "name", "x": "start", "y": "name", "textAnchor": "end", "dx": -3},
    )
    + {"axis": None, "marginLeft": 100}
    + Plot.colorLegend()
)
# </example>
# %%
# <example>
# User: What kinds of plots can I create with GenStudio? Please show me some examples.
# Assistant:
import genstudio.plot as Plot
import numpy as np

# Generate some sample data
x = np.linspace(0, 10, 100)
y = np.sin(x)
points = np.column_stack([x, y])
categories = ["A", "B", "C", "D"]
values = [23, 45, 12, 78]
cat_data = [{"category": c, "value": v} for c, v in zip(categories, values)]

# Create a grid of common plot types
(
    Plot.initialState({"title": "Common Plot Types"})
    | Plot.Grid(
        # Line plot
        Plot.line(points) + Plot.title("Line"),
        # Scatter plot
        Plot.dot(points) + Plot.title("Scatter"),
        # Area plot
        Plot.area(points) + Plot.title("Area"),
        # Bar chart
        Plot.barY(cat_data, x="category", y="value") + Plot.title("Bar"),
        # Histogram
        Plot.rectY(np.random.random(1000), Plot.binX({"y": "count"}))
        + Plot.title("Histogram"),
        # Box plot
        Plot.boxY(
            [{"group": "A", "value": v} for v in np.random.normal(0, 1, 100)]
            + [{"group": "B", "value": v} for v in np.random.normal(2, 0.5, 100)],
            x="group",
            y="value",
        )
        + Plot.title("Box"),
        # Heatmap
        Plot.rect(
            [
                [i, j, np.sin(i / 5) * np.cos(j / 5)]
                for i in range(20)
                for j in range(20)
            ],
            x="0",
            y="1",
            fill="2",
        )
        + Plot.title("Heatmap"),
        # Bubble plot
        Plot.dot(
            [
                [np.random.random(), np.random.random(), np.random.random() * 30]
                for _ in range(50)
            ],
            x="0",
            y="1",
            r="2",
        )
        + Plot.title("Bubble"),
        cols=3,
    )
    | Plot.md(
        """
GenStudio provides access to the full Observable Plot API, which includes many plot types:

- Basic: line, dot (scatter), area, rect
- Statistical: histogram, box, bin, density
- Categorical: bar, group, stack
- Specialized: hexbin, contour, arrow, link, vector
- And more: text, rule, frame, image, delaunay, voronoi

Each plot can be customized with various options for color, size, labels, etc.
See the [Observable Plot API documentation](https://observablehq.com/@observablehq/plot-api-reference)
for the complete reference.

Plots can be composed using:
- `+` operator to layer marks
- `&` operator to arrange horizontally
- `|` operator to arrange vertically
- `Plot.Grid()` for grid layouts

Interactive features include:
- Tooltips and hover effects
- Pan and zoom
- Click and drag selection
- Animation and transitions
- State management between Python and JavaScript
"""
    )
)
# </example>
# %%
# <example>
# <given-user-file-context>

# List of scientific discoveries with fields:
# year (int): publication year
# acceptance_delay (int): years until widespread acceptance
# scientist (str): discoverer name(s)
# discovery (str): name of discovery
# description (str): detailed explanation
from docs.examples.data import discoveries

# </given-user-file-context>
# User: Could you help me plot this dataset, showing a timeline of when each discovery was published and the period until it gained widespread acceptance? Include tooltips with the detailed descriptions.
# Assistant:
import genstudio.plot as Plot

(
    Plot.initialState({"discoveries": discoveries})
    |
    # Background grid
    Plot.gridX(tickSpacing=50)
    +
    # Timeline bars showing acceptance period
    Plot.rect(
        Plot.js("$state.discoveries"),
        {
            "x1": "year",
            "x2": Plot.js("d => d.year + d.acceptance_delay"),
            "y": "discovery",
            "height": 15,
            "fill": "steelblue",
            "fillOpacity": 0.3,
            "title": Plot.js(
                "d => `${d.discovery}\nPublished: ${d.year}\nFully accepted: ${d.year + d.acceptance_delay}`"
            ),
        },
    )
    +
    # Publication points
    Plot.dot(
        Plot.js("$state.discoveries"),
        {"x": "year", "y": "discovery", "r": 6, "fill": "steelblue"},
    )
    +
    # Discovery labels
    Plot.text(
        Plot.js("$state.discoveries"),
        {
            "x": "year",
            "y": "discovery",
            "text": "discovery",
            "dx": -10,
            "textAnchor": "end",
            "fontSize": 12,
        },
    )
    +
    # Tooltips with detailed information
    Plot.tip(
        Plot.js("$state.discoveries"),
        Plot.pointer(
            {
                "x": "year",
                "y": "discovery",
                "title": Plot.js(
                    "d => `${d.discovery} (${d.year})\n\n${d.description}`"
                ),
            }
        ),
    )
    + Plot.hideAxis(y=True)
    + Plot.margin(30, 0, 60, 100)
    | Plot.md(
        """
This timeline shows when major scientific discoveries were published (dots) and how long they took to achieve widespread acceptance (bars).
Hover over elements to see details about each discovery.
    """,
        className="text-md ",
    )
)
# </example>
# %%
# <example>
# User: Create a few-second motion animation showing a 2d spring animation where data comes from a numpy array. There are 3 dots, on the same horizontal line, oscillating horizontally at different speeds, not overlapping.
# Assistant:
import genstudio.plot as Plot
import numpy as np
from genstudio.plot import js


# Generate the animation frames
def generate_spring_motion(num_frames=60):
    t = np.linspace(0, 2 * np.pi, num_frames)

    # Create three oscillating points with different frequencies
    x1 = 0.3 + 0.1 * np.sin(t)  # 1x frequency
    x2 = 0.5 + 0.1 * np.sin(1.5 * t)  # 1.5x frequency
    x3 = 0.7 + 0.1 * np.sin(2 * t)  # 2x frequency

    # Stack into frames of [x, y] coordinates
    y = 0.5  # All points at same vertical position
    frames = np.stack(
        [
            np.column_stack([x1, np.full_like(x1, y)]),
            np.column_stack([x2, np.full_like(x2, y)]),
            np.column_stack([x3, np.full_like(x3, y)]),
        ],
        axis=1,
    )  # Shape: [num_frames, 3 points, 2 coords]

    return frames


frames = generate_spring_motion()

(
    Plot.initialState(
        {"frames": frames, "frame": 0, "colors": ["#ff6b6b", "#4ecdc4", "#45b7d1"]}
    )
    | Plot.dot(
        js("$state.frames[$state.frame]"), r=8, fill=js("(d, i) => $state.colors[i]")
    )
    + Plot.domain(x=[0, 1], y=[0, 1])
    + Plot.aspectRatio(1)
    + Plot.grid()
    | Plot.Slider(
        "frame",
        rangeFrom=js("$state.frames"),
        fps=30,
        controls=["play"],
    )
)
# </example>
# %%
# <example>
# <given-user-file-context>
data = [
    {"animal": "pigs", "country": "Great Britain", "count": 1354979},
    {"animal": "cattle", "country": "Great Britain", "count": 3962921},
    {"animal": "sheep", "country": "Great Britain", "count": 10931215},
    {"animal": "pigs", "country": "United States", "count": 6281935},
    {"animal": "cattle", "country": "United States", "count": 9917873},
    {"animal": "sheep", "country": "United States", "count": 7084151},
]
# </given-user-file-context>
# User: Create an isotype chart for this data using emoji.
# Assistant:
import genstudio.plot as Plot

(
    Plot.initialState({"data": data})
    | Plot.text(
        Plot.js("$state.data"),
        {
            "text": Plot.js(
                """d => {
                const emoji = {pigs: "🐷", cattle: "🐮", sheep: "🐑"};
                return emoji[d.animal].repeat(Math.round(d.count / 1e6))
            }"""
            ),
            "y": "animal",
            "fy": "country",  # facet vertically by country
            "dx": 10,  # space between axis label and emoji
            "fontSize": 30,
            "frameAnchor": "left",
        },
    )
    + Plot.axisFy({"fontSize": 14, "frameAnchor": "top", "dy": -5})
    + {  # compute a height to fit the data
        "height": Plot.js(
            """const rowHeight = 50;
               const animals = new Set($state.data.map(d => d.animal)).size
               const countries = new Set($state.data.map(d => d.country)).size
               const titleHeight = 20
               return animals * countries * rowHeight + titleHeight""",
            expression=False,
        ),
        "y": {"label": None},
        "fy": {"label": None},
    }
    + Plot.title("Live stock (millions)")
)

# </example>
# %%
# <example>
# <given-user-file-context>
# pulsar_data is a numpy array of [x, y, wave_index] points representing pulsar waves
# Each point has an x coordinate, y amplitude, and wave_index to identify which wave it belongs to
from docs.examples.data import pulsar_data

# </given-user-file-context>
# User: Create a visualization inspired by the PSR B1919+21 pulsar plot (also known as the "Unknown Pleasures" album cover) - I've imported the data above.
# Assistant:
# Here's a visualization that creates the iconic stacked wave effect:
# 1. Creates a stacked line plot with white lines on black background
# 2. Uses the `fy` parameter to create separate lines for each wave
# 3. Removes axes and adds appropriate styling to match the iconic look

import genstudio.plot as Plot

(
    Plot.initialState(
        {
            "data": pulsar_data,
            # compute # of waves, we need it to determine layout
            "waves": len(set(point[2] for point in pulsar_data)),
            "height": Plot.js("$state.waves * 35 + 120"),
        }
    )
    # stacked line plot
    | Plot.line(
        Plot.js("$state.data"),
        {
            "strokeWidth": 2,
            "stroke": "white",
            "fill": "black",
            # facet vertically to stack waves
            "fy": "2",  # wave identity is at index 2
        },
    )
    + {  # compute a height from the data (typical when using fy)
        "height": Plot.js("$state.height"),
        "width": Plot.js("$state.height * 0.75"),
        # reverse the fy scale so we occlude from back to front
        "fy": {"reverse": True},
        "className": "bg-black",
    }
    + Plot.hideAxis()
    + Plot.margin(160, 40, 60, 20)
    # the domain also needs to be computed from the data. can require hand tuning.
    + Plot.domainY(Plot.js("[0, d3.max($state.data, ([x, y]) => y) / 16]"))
)
#
# </example>
# %%
# <example>
# User: Create an interactive shape playground where shapes can be rotated and scaled
# Assistant:

import genstudio.plot as Plot
import numpy as np
from genstudio.plot import js


def generate_shapes(scale=1.0, rotation=0.0):
    # Convert rotation to radians
    theta = rotation * np.pi / 180

    # Rotation matrix
    def rotate(x, y):
        return [
            x * np.cos(theta) - y * np.sin(theta),
            x * np.sin(theta) + y * np.cos(theta),
        ]

    shapes = []
    # Triangle
    for x, y in [(0, 0), (1, 0), (0.5, 1), (0, 0)]:
        rx, ry = rotate(x * scale, y * scale)
        shapes.append([rx + 1, ry + 1, 0])

    # Square
    for x, y in [(0, 0), (1, 0), (1, 1), (0, 1), (0, 0)]:
        rx, ry = rotate(x * scale, y * scale)
        shapes.append([rx + 3, ry + 1, 1])

    return shapes


def updateState(widget, _):
    widget.state.update(
        {"shapes": generate_shapes(widget.state.scale, widget.state.rotation)}
    )


(
    Plot.initialState({"shapes": generate_shapes(), "rotation": 0, "scale": 1.0})
    | Plot.onChange({"rotation": updateState, "scale": updateState})
    | Plot.line(
        js("$state.shapes"),
        {
            "z": "2",
            "stroke": Plot.js(
                """(d) => {
                const colors = ["#ff6b6b", "#4ecdc4", "#45b7d1"];
                return colors[d[2]];
            }"""
            ),
            "strokeWidth": 2,
        },
    )
    + Plot.grid()
    + Plot.domain(x=[0, 6], y=[0, 2])
    | Plot.Slider("rotation", range=[0, 360], label="Rotation")
    | Plot.Slider("scale", range=[0.5, 2], step=0.1, label="Scale")
)
# </example>
# %%
# <example>
# %%
# User: Make a tabbed view with an example dot plot, details page, and settings screen with checkboxes.
# Assistant:
import genstudio.plot as Plot
from genstudio.plot import js


def tabs_view(tabs, contents):
    """Create a tabbed interface component.

    Args:
        tabs: List of tab names
        contents: List of content elements for each tab
    """
    tab_button_class = """
        px-4 py-2 cursor-pointer mr-2
        data-[active=true]:font-medium data-[active=true]:border-b-2 data-[active=true]:border-gray-800
        data-[active=false]:text-gray-500
        hover:text-gray-800
    """
    tab_content_class = """
        col-start-1 row-start-1 transition-opacity
        data-[active=true]:opacity-100
        data-[active=false]:opacity-0 data-[active=false]:pointer-events-none
        p-4
    """
    tab_container_class = "relative grid grid-cols-1 grid-rows-1 "

    return Plot.initialState({"tab": tabs[0]}) | [
        "div",
        {},
        [
            "div",
            {"class": "flex border-b border-gray-200"},
            *[
                [
                    "div",
                    {
                        "class": tab_button_class,
                        "data-active": js("$state.tab === '" + tab + "'"),
                        "onClick": Plot.js(f"() => $state.tab = '{tab}'"),
                    },
                    tab,
                ]
                for tab in tabs
            ],
        ],
        [
            "div",
            {"class": tab_container_class},
            *[
                [
                    "div",
                    {
                        "class": tab_content_class,
                        "data-active": js(f"$state.tab === '{tab}'"),
                    },
                    content,
                ]
                for tab, content in zip(tabs, contents)
            ],
        ],
    ]


# Example usage

tabs_view(
    ["Overview", "Details", "Settings"],
    [
        Plot.dot([[1, 1], [2, 2], [3, 1]]) + Plot.grid(),
        Plot.md("## Detailed Information\nThis is the details tab content."),
        [
            "div.p-4.bg-gray-50.rounded.flex.flex-col.gap-2",
            [
                "label.p-2.flex.items-center.gap-2",
                ["input", {"type": "checkbox"}],
                "Setting 1",
            ],
            [
                "label.p-2.flex.items-center.gap-2",
                ["input", {"type": "checkbox"}],
                "Setting 2",
            ],
        ],
    ],
)
# </example>
# %%
# <example>
# User: Render a 3d spiral point cloud.
# Assistant:
import genstudio.plot as Plot
import numpy as np
from genstudio.scene3d import PointCloud, Scene

# Create a spiral point cloud
n_points = 1000
t = np.linspace(0, 10 * np.pi, n_points)
r = t / 30
x = r * np.cos(t)
y = r * np.sin(t)
z = t / 10

# Stack into positions array
positions = np.column_stack([x, y, z])

# Create rainbow colors
hue = t / t.max()
colors = np.zeros((n_points, 3))
colors[:, 0] = np.clip(1.5 - abs(3.0 * hue - 1.5), 0, 1)  # Red
colors[:, 1] = np.clip(1.5 - abs(3.0 * hue - 3.0), 0, 1)  # Green
colors[:, 2] = np.clip(1.5 - abs(3.0 * hue - 4.5), 0, 1)  # Blue

# Create varying point sizes
sizes = 0.01 + 0.02 * np.sin(t)

(
    Plot.initialState({"hover_point": None})
    | Scene(
        PointCloud(
            positions,
            colors,
            sizes,
            onHover=Plot.js("(i) => $state.update({hover_point: i})"),
            decorations=[
                {
                    "indexes": Plot.js(
                        "$state.hover_point ? [$state.hover_point] : []"
                    ),
                    "color": [1, 1, 0],  # Yellow highlight
                    "scale": 1.5,  # Make highlighted point larger
                }
            ],
        ),
        # Set up camera position for good view
        {
            "defaultCamera": {
                "position": [2, 2, 5],
                "target": [0, 0, 0],
                "up": [0, 0, 1],
            }
        },
    )
)
# </example>
# %%
# <example>
# User: I want to visualize an animation of two spheres with opposite growing/shrinking motion, including interactive controls to play/pause the animation and adjust the camera. Show the scene twice (synchronized motion/camera), one with white spheres and one with pink spheres.
# Assistant:
import genstudio.plot as Plot
import numpy as np
from genstudio.scene3d import Ellipsoid, Scene


def generate_ellipsoid_frames(n_frames=60):
    """Generate frames of two ellipsoids growing/shrinking oppositely."""
    centers_frames = np.repeat(
        np.array([[-0.5, 0, 0], [0.5, 0, 0]])[np.newaxis, :, :], n_frames, axis=0
    )  # Centers frames
    t = np.linspace(0, 2 * np.pi, n_frames)  # Time array
    radii_frames = np.stack(
        [
            np.stack(
                [
                    0.1 + 0.05 * np.sin(t),
                    0.1 + 0.05 * np.sin(t),
                    0.1 + 0.05 * np.sin(t),
                ],
                axis=1,
            ),
            np.stack(
                [
                    0.15 - (0.1 + 0.05 * np.sin(t)),
                    0.15 - (0.1 + 0.05 * np.sin(t)),
                    0.15 - (0.1 + 0.05 * np.sin(t)),
                ],
                axis=1,
            ),
        ],
        axis=1,
    )  # Radii frames
    return centers_frames, radii_frames


# Generate animation frames
centers, radii = generate_ellipsoid_frames()

# Create colors (gradient from red to blue)
colors = np.stack([np.linspace(1, 0, 10), np.zeros(10), np.linspace(0, 1, 10)], axis=1)

ellipsoids = Ellipsoid(
    centers=Plot.js("$state.centers[$state.frame]"),
    radii=Plot.js("$state.radii[$state.frame]"),
    colors=Plot.js("$state.colors"),
)

camera = {
    "camera": Plot.js("$state.camera"),
    "onCameraChange": Plot.js("(camera) => $state.update({camera})"),
}

(
    Plot.initialState(
        {
            "frame": 0,
            "centers": centers.reshape(60, -1),  # Flatten to (n_frames, n_ellipsoids*3)
            "radii": radii.reshape(60, -1),  # Flatten to (n_frames, n_ellipsoids*3)
            "colors": colors.flatten(),  # Flatten to (n_ellipsoids*3,)
            "camera": {
                "position": [1, 1, 0],  # Closer camera position
                "target": [0, 0, 0],
                "up": [0, 0, 1],
            },
        }
    )
    | ellipsoids + camera & ellipsoids.merge(color=[1, 0, 1]) + camera
    | Plot.Slider(
        "frame",
        rangeFrom=Plot.js("$state.centers"),
        fps=30,
        controls=["play"],
    )
)
# </example>
# %%
# </examples><|MERGE_RESOLUTION|>--- conflicted
+++ resolved
@@ -56,12 +56,8 @@
         r=10,  # larger, easier to drag
         render=Plot.renderChildEvents(
             {
-<<<<<<< HEAD
                 "onDrag": js(
                     """ (e) => {
-=======
-                "onDrag": js(""" (e) => {
->>>>>>> 1343283d
                 $state.update(["points", "setAt", [e.index, [e.x, e.y]]])
                }"""
                 )
@@ -72,6 +68,62 @@
         {"onClick": js("(e) => $state.update(['points', 'append', [e.x, e.y]])")}
     )
     + Plot.domain([0, 1])
+)
+# User: Nice work. Can we add a direction line to each point, and shift-drag to rotate each point?
+(
+    Plot.initialState({"points": []})
+    | Plot.events(
+        # one {x, y, angle} object per point
+        {
+            "onClick": js(
+                "(e) => $state.update(['points', 'append', {x: e.x, y: e.y, angle: 0}])"
+            )
+        }
+    )
+    + (
+        Plot.dot(
+            (js("$state.points")),
+            r=10,
+            x="x",
+            y="y",
+            render=Plot.renderChildEvents(
+                {
+                    "onDrag": js(
+                        """ (e) => {
+                    const point = $state.points[e.index];
+                    if (e.shiftKey) {
+                        // Calculate angle between point and drag position
+                        const dx = e.x - point.x;
+                        const dy = e.y - point.y;
+                        const angle = Math.atan2(dy, dx);
+                        $state.update(["points", "setAt", [e.index, {x: point.x, y: point.y, angle}]]);
+                    } else {
+                        // Normal drag - update position
+                        $state.update(["points", "setAt", [e.index, {x: e.x, y: e.y, angle: point.angle}]]);
+                    }
+                   }"""
+                    )
+                }
+            ),
+        )
+        + Plot.line(
+            js("""
+            $state.points.map((p, i) => {
+                const length = 0.1; // Length of direction line
+                return [{...p, z: i},
+                        {x: p.x + length * Math.cos(p.angle || 0),
+                         y: p.y + length * Math.sin(p.angle || 0),
+                         z: i}]
+            }).flat()
+            """),
+            stroke="red",
+            x="x",
+            y="y",
+            z="z",
+        )
+        + Plot.domain([0, 1])
+    )
+    | Plot.md("**instructions**: drag to move, shift-drag to rotate")
 )
 # User: Nice work. Can we add a direction line to each point, and shift-drag to rotate each point?
 (
